package com.imovel.api.model;

import com.imovel.api.model.enums.UserRole;
import jakarta.persistence.*;
import org.hibernate.annotations.CreationTimestamp;
import org.hibernate.annotations.UpdateTimestamp;

import java.time.LocalDateTime;
import java.util.ArrayList;
import java.util.List;
import java.util.Objects;

@Entity
@Table(name = "users")
public class User {

    @Id
    @GeneratedValue(strategy = GenerationType.IDENTITY)
    private Long id;

<<<<<<< HEAD
    private String name; //
=======
    @Column(nullable = false)
    private String name;

    @Column(nullable = false, unique = true)
    private String email;

    @Column(nullable = false)
    private String password;

    private String phone;

    private String avatar;

    @Enumerated(EnumType.STRING)
    private UserRole role;

    @ElementCollection
    @CollectionTable(name = "user_social_links", joinColumns = @JoinColumn(name = "user_id"))
    @Column(name = "social_link")
    private List<String> socialLinks = new ArrayList<>();

    @CreationTimestamp
    @Column(name = "created_at", nullable = false, updatable = false)
    private LocalDateTime createdAt;

    @UpdateTimestamp
    @Column(name = "updated_at", nullable = false)
    private LocalDateTime updatedAt;

    @OneToMany(mappedBy = "createdBy", cascade = CascadeType.ALL, orphanRemoval = true)
    private List<Property> properties = new ArrayList<>();

    @OneToOne(mappedBy = "user", cascade = CascadeType.ALL, orphanRemoval = true)
    private Wishlist wishlist;

    @OneToMany(mappedBy = "user", cascade = CascadeType.ALL, orphanRemoval = true)
    private List<Review> reviews = new ArrayList<>();

    public User() {}

    public User(Long id, String name, String email, String password, UserRole role) {
        this();
        this.id = id;
        this.name = name;
        this.email = email;
        this.password = password;
        this.role = role;
    }

    // Getters and Setters
    public Long getId() {
        return id;
    }

    public void setId(Long id) {
        this.id = id;
    }

    public String getName() {
        return name;
    }

    public void setName(String name) {
        this.name = name;
    }

    public String getEmail() {
        return email;
    }

    public void setEmail(String email) {
        this.email = email;
    }

    public String getPassword() {
        return password;
    }

    public void setPassword(String password) {
        this.password = password;
    }

    public String getPhone() {
        return phone;
    }

    public void setPhone(String phone) {
        this.phone = phone;
    }

    public String getAvatar() {
        return avatar;
    }

    public void setAvatar(String avatar) {
        this.avatar = avatar;
    }

    public UserRole getRole() {
        return role;
    }

    public void setRole(UserRole role) {
        this.role = role;
    }

    public List<String> getSocialLinks() {
        return socialLinks;
    }

    public void setSocialLinks(List<String> socialLinks) {
        this.socialLinks = socialLinks;
    }

    public LocalDateTime getCreatedAt() {
        return createdAt;
    }

    public void setCreatedAt(LocalDateTime createdAt) {
        this.createdAt = createdAt;
    }

    public LocalDateTime getUpdatedAt() {
        return updatedAt;
    }

    public void setUpdatedAt(LocalDateTime updatedAt) {
        this.updatedAt = updatedAt;
    }

    public List<Property> getProperties() {
        return properties;
    }

    public void setProperties(List<Property> properties) {
        this.properties = properties;
    }
>>>>>>> 0247d70c

    public Wishlist getWishlist() {
        return wishlist;
    }

    public void setWishlist(Wishlist wishlist) {
        this.wishlist = wishlist;
    }

    public List<Review> getReviews() {
        return reviews;
    }

    public void setReviews(List<Review> reviews) {
        this.reviews = reviews;
    }

    @PreUpdate
    protected void onUpdate() {
        this.updatedAt = LocalDateTime.now();
    }

    @Override
    public boolean equals(Object o) {
        if (this == o) return true;
        if (o == null || getClass() != o.getClass()) return false;
        User user = (User) o;
        return Objects.equals(id, user.id);
    }

    @Override
    public int hashCode() {
        return Objects.hash(id);
    }

    @Override
    public String toString() {
        return "User{" +
                "id='" + id + '\'' +
                ", name='" + name + '\'' +
                ", email='" + email + '\'' +
                ", role=" + role +
                '}';
    }
}<|MERGE_RESOLUTION|>--- conflicted
+++ resolved
@@ -18,9 +18,6 @@
     @GeneratedValue(strategy = GenerationType.IDENTITY)
     private Long id;
 
-<<<<<<< HEAD
-    private String name; //
-=======
     @Column(nullable = false)
     private String name;
 
@@ -158,7 +155,6 @@
     public void setProperties(List<Property> properties) {
         this.properties = properties;
     }
->>>>>>> 0247d70c
 
     public Wishlist getWishlist() {
         return wishlist;
